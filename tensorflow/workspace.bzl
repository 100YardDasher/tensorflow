--- conflicted
+++ resolved
@@ -593,12 +593,7 @@
   native.http_archive(
       name = "boringssl",
       urls = [
-<<<<<<< HEAD
-          "https://github.com/google/boringssl/archive/a0fb951d2a26a8ee746b52f3ba81ab011a0af778.tar.gz",
-=======
-          "https://mirror.bazel.build/github.com/google/boringssl/archive/e3860009a091cd1bd2bc189cdbc3c6d095abde84.tar.gz",
-          # "https://github.com/google/boringssl/archive/e3860009a091cd1bd2bc189cdbc3c6d095abde84.tar.gz",  # 2017-07-07
->>>>>>> d2d9a6c7
+          "https://mirror.bazel.build/github.com/google/boringssl/archive/a0fb951d2a26a8ee746b52f3ba81ab011a0af778.tar.gz",
       ],
       sha256 = "524ba98a56300149696481b4cb9ddebd0c7b7ac9b9f6edee81da2d2d7e5d2bb3",
       strip_prefix = "boringssl-a0fb951d2a26a8ee746b52f3ba81ab011a0af778",
@@ -742,13 +737,8 @@
   native.new_http_archive(
       name = "cub_archive",
       urls = [
-<<<<<<< HEAD
-          "http://mirror.bazel.build/github.com/NVlabs/cub/archive/1.7.4.zip",
-          "https://github.com/NVlabs/cub/archive/1.7.4.zip",
-=======
-          "https://mirror.bazel.build/github.com/NVlabs/cub/archive/1.7.3.zip",
-          # "https://github.com/NVlabs/cub/archive/1.7.3.zip",
->>>>>>> d2d9a6c7
+          "https://mirror.bazel.build/github.com/NVlabs/cub/archive/1.7.4.zip",
+          # "https://github.com/NVlabs/cub/archive/1.7.4.zip",
       ],
       sha256 = "20a1a39fd97e5da7f40f5f2e7fd73fd2ea59f9dc4bb8a6c5f228aa543e727e31",
       strip_prefix = "cub-1.7.4",
