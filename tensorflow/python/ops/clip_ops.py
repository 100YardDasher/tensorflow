# Copyright 2015 The TensorFlow Authors. All Rights Reserved.
#
# Licensed under the Apache License, Version 2.0 (the "License");
# you may not use this file except in compliance with the License.
# You may obtain a copy of the License at
#
#     http://www.apache.org/licenses/LICENSE-2.0
#
# Unless required by applicable law or agreed to in writing, software
# distributed under the License is distributed on an "AS IS" BASIS,
# WITHOUT WARRANTIES OR CONDITIONS OF ANY KIND, either express or implied.
# See the License for the specific language governing permissions and
# limitations under the License.
# ==============================================================================

"""Operations for clipping (gradient, weight) tensors to min/max values."""
from __future__ import absolute_import
from __future__ import division
from __future__ import print_function

import collections

import six

from tensorflow.python.framework import constant_op
from tensorflow.python.framework import dtypes
from tensorflow.python.framework import ops
from tensorflow.python.ops import array_ops
from tensorflow.python.ops import gen_array_ops
from tensorflow.python.ops import gen_nn_ops
from tensorflow.python.ops import math_ops
from tensorflow.python.util import deprecation
from tensorflow.python.util import dispatch
from tensorflow.python.util.tf_export import tf_export


@tf_export("clip_by_value")
@dispatch.add_dispatch_support
def clip_by_value(t, clip_value_min, clip_value_max,
                  name=None):
  """Clips tensor values to a specified min and max.

  Given a tensor `t`, this operation returns a tensor of the same type and
  shape as `t` with its values clipped to `clip_value_min` and `clip_value_max`.
  Any values less than `clip_value_min` are set to `clip_value_min`. Any values
  greater than `clip_value_max` are set to `clip_value_max`.

  Note: `clip_value_min` needs to be smaller or equal to `clip_value_max` for
  correct results.

  Args:
    t: A `Tensor` or `IndexedSlices`.
    clip_value_min: A 0-D (scalar) `Tensor`, or a `Tensor` with the same shape
      as `t`. The minimum value to clip by.
    clip_value_max: A 0-D (scalar) `Tensor`, or a `Tensor` with the same shape
      as `t`. The maximum value to clip by.
    name: A name for the operation (optional).

  Returns:
    A clipped `Tensor` or `IndexedSlices`.

  Raises:
    ValueError: If the clip tensors would trigger array broadcasting
      that would make the returned tensor larger than the input.
  """
  with ops.name_scope(name, "clip_by_value",
                      [t, clip_value_min, clip_value_max]) as name:
    values = ops.convert_to_tensor(
        t.values if isinstance(t, ops.IndexedSlices) else t, name="t")

    # Go through list of tensors, for each value in each tensor clip
    t_min = math_ops.minimum(values, clip_value_max)
    # Assert that the shape is compatible with the initial shape,
    # to prevent unintentional broadcasting.
    _ = values.shape.merge_with(t_min.shape)

    t_max = math_ops.maximum(t_min, clip_value_min, name=name)
    _ = values.shape.merge_with(t_max.shape)

    if isinstance(t, ops.IndexedSlices):
      t_max = ops.IndexedSlices(t_max, t.indices, t.dense_shape)

  return t_max
  # TODO(scottzhu): switch to use new implmentation in 2 weeks.
  # return gen_math_ops.clip_by_value(
  #     t, clip_value_min, clip_value_max, name=name)


# TODO(scottzhu): switch to use new implmentation in 2 weeks.
# @ops.RegisterGradient("ClipByValue")
def _clip_by_value_grad(op, grad):
  """Returns grad of clip_by_value."""
  x = op.inputs[0]
  y = op.inputs[1]
  z = op.inputs[2]
  gdtype = grad.dtype
  sx = array_ops.shape(x)
  sy = array_ops.shape(y)
  sz = array_ops.shape(z)
  gradshape = array_ops.shape(grad)
  zeros = array_ops.zeros(gradshape, gdtype)
  xymask = math_ops.less(x, y)
  xzmask = math_ops.greater(x, z)
  rx, ry = gen_array_ops.broadcast_gradient_args(sx, sy)
  rx, rz = gen_array_ops.broadcast_gradient_args(sx, sz)
  xgrad = array_ops.where(math_ops.logical_or(xymask, xzmask), zeros, grad)
  ygrad = array_ops.where(xymask, grad, zeros)
  zgrad = array_ops.where(xzmask, grad, zeros)
  gx = array_ops.reshape(math_ops.reduce_sum(xgrad, rx), sx)
  gy = array_ops.reshape(math_ops.reduce_sum(ygrad, ry), sy)
  gz = array_ops.reshape(math_ops.reduce_sum(zgrad, rz), sz)
  return (gx, gy, gz)


@tf_export("clip_by_norm")
def clip_by_norm(t, clip_norm, axes=None, name=None):
  """Clips tensor values to a maximum L2-norm.

  Given a tensor `t`, and a maximum clip value `clip_norm`, this operation
  normalizes `t` so that its L2-norm is less than or equal to `clip_norm`,
  along the dimensions given in `axes`. Specifically, in the default case
  where all dimensions are used for calculation, if the L2-norm of `t` is
  already less than or equal to `clip_norm`, then `t` is not modified. If
  the L2-norm is greater than `clip_norm`, then this operation returns a
  tensor of the same type and shape as `t` with its values set to:

  `t * clip_norm / l2norm(t)`

  In this case, the L2-norm of the output tensor is `clip_norm`.

  As another example, if `t` is a matrix and `axes == [1]`, then each row
  of the output will have L2-norm less than or equal to `clip_norm`. If
  `axes == [0]` instead, each column of the output will be clipped.

  This operation is typically used to clip gradients before applying them with
  an optimizer.

  Args:
    t: A `Tensor` or `IndexedSlices`.
    clip_norm: A 0-D (scalar) `Tensor` > 0. A maximum clipping value.
    axes: A 1-D (vector) `Tensor` of type int32 containing the dimensions
      to use for computing the L2-norm. If `None` (the default), uses all
      dimensions.
    name: A name for the operation (optional).

  Returns:
    A clipped `Tensor` or `IndexedSlices`.
  """
  with ops.name_scope(name, "clip_by_norm", [t, clip_norm]) as name:
    values = ops.convert_to_tensor(
        t.values if isinstance(t, ops.IndexedSlices) else t, name="t")

    # Calculate L2-norm, clip elements by ratio of clip_norm to L2-norm
    l2sum = math_ops.reduce_sum(values * values, axes, keepdims=True)
    pred = l2sum > 0
    # Two-tap tf.where trick to bypass NaN gradients
    l2sum_safe = array_ops.where(pred, l2sum, array_ops.ones_like(l2sum))
    l2norm = array_ops.where(pred, math_ops.sqrt(l2sum_safe), l2sum)
    intermediate = values * clip_norm
    # Assert that the shape is compatible with the initial shape,
    # to prevent unintentional broadcasting.
    _ = values.shape.merge_with(intermediate.shape)
    values_clip = array_ops.identity(
        intermediate / math_ops.maximum(l2norm, clip_norm), name=name)

    if isinstance(t, ops.IndexedSlices):
      return ops.IndexedSlices(values_clip, t.indices, t.dense_shape)

    return values_clip


@tf_export("linalg.global_norm", v1=["linalg.global_norm", "global_norm"])
@deprecation.deprecated_endpoints("global_norm")
def global_norm(t_list, name=None):
  """Computes the global norm of multiple tensors.

  Given a tuple or list of tensors `t_list`, this operation returns the
  global norm of the elements in all tensors in `t_list`. The global norm is
  computed as:

  `global_norm = sqrt(sum([l2norm(t)**2 for t in t_list]))`

  Any entries in `t_list` that are of type None are ignored.

  Args:
    t_list: A tuple or list of mixed `Tensors`, `IndexedSlices`, or None.
    name: A name for the operation (optional).

  Returns:
    A 0-D (scalar) `Tensor` of type `float`.

  Raises:
    TypeError: If `t_list` is not a sequence.
  """
  if (not isinstance(t_list, collections.Sequence)
      or isinstance(t_list, six.string_types)):
    raise TypeError("t_list should be a sequence")
  t_list = list(t_list)
  with ops.name_scope(name, "global_norm", t_list) as name:
    values = [
        ops.convert_to_tensor(
            t.values if isinstance(t, ops.IndexedSlices) else t,
            name="t_%d" % i)
        if t is not None else t
        for i, t in enumerate(t_list)]
    half_squared_norms = []
    for v in values:
      if v is not None:
        with ops.colocate_with(v):
          half_squared_norms.append(gen_nn_ops.l2_loss(v))

    half_squared_norm = math_ops.reduce_sum(array_ops.stack(half_squared_norms))

    norm = math_ops.sqrt(
        half_squared_norm *
        constant_op.constant(2.0, dtype=half_squared_norm.dtype),
        name="global_norm")

  return norm


@tf_export("clip_by_global_norm")
def clip_by_global_norm(t_list, clip_norm, use_norm=None, name=None):
  """Clips values of multiple tensors by the ratio of the sum of their norms.

  Given a tuple or list of tensors `t_list`, and a clipping ratio `clip_norm`,
  this operation returns a list of clipped tensors `list_clipped`
  and the global norm (`global_norm`) of all tensors in `t_list`. Optionally,
  if you've already computed the global norm for `t_list`, you can specify
  the global norm with `use_norm`.

  To perform the clipping, the values `t_list[i]` are set to:

      t_list[i] * clip_norm / max(global_norm, clip_norm)

  where:

      global_norm = sqrt(sum([l2norm(t)**2 for t in t_list]))

  If `clip_norm > global_norm` then the entries in `t_list` remain as they are,
  otherwise they're all shrunk by the global ratio.

  If `global_norm == infinity` then the entries in `t_list` are all set to `NaN`
  to signal that an error occurred.

  Any of the entries of `t_list` that are of type `None` are ignored.

  This is the correct way to perform gradient clipping (Pascanu et al., 2012).

  However, it is slower than `clip_by_norm()` because all the parameters must be
  ready before the clipping operation can be performed.

  Args:
    t_list: A tuple or list of mixed `Tensors`, `IndexedSlices`, or None.
    clip_norm: A 0-D (scalar) `Tensor` > 0. The clipping ratio.
    use_norm: A 0-D (scalar) `Tensor` of type `float` (optional). The global
      norm to use. If not provided, `global_norm()` is used to compute the norm.
    name: A name for the operation (optional).

  Returns:
    list_clipped: A list of `Tensors` of the same type as `list_t`.
    global_norm: A 0-D (scalar) `Tensor` representing the global norm.

  Raises:
    TypeError: If `t_list` is not a sequence.
<<<<<<< HEAD
    InvalidArgumentError: If global norm is not finite.

  References:
    On the difficulty of training Recurrent Neural Networks:
      [Pascanu et al., 2012](http://proceedings.mlr.press/v28/pascanu13.html)
      ([pdf](http://proceedings.mlr.press/v28/pascanu13.pdf))
=======
>>>>>>> 7fdccd5c
  """
  if (not isinstance(t_list, collections.Sequence)
      or isinstance(t_list, six.string_types)):
    raise TypeError("t_list should be a sequence")
  t_list = list(t_list)
  if use_norm is None:
    use_norm = global_norm(t_list, name)

  with ops.name_scope(name, "clip_by_global_norm",
                      t_list + [clip_norm]) as name:
    # Calculate L2-norm, clip elements by ratio of clip_norm to L2-norm
    scale_for_finite = clip_norm * math_ops.minimum(
        1.0 / use_norm,
        constant_op.constant(1.0, dtype=use_norm.dtype) / clip_norm)
    scale = array_ops.where(
        math_ops.is_finite(use_norm),
        scale_for_finite,
        # Return NaN if use_norm is not finite.
        constant_op.constant(float("nan"), dtype=use_norm.dtype))

    values = [
        ops.convert_to_tensor(
            t.values if isinstance(t, ops.IndexedSlices) else t,
            name="t_%d" % i)
        if t is not None else t
        for i, t in enumerate(t_list)]

    values_clipped = []
    for i, v in enumerate(values):
      if v is None:
        values_clipped.append(None)
      else:
        with ops.colocate_with(v):
          values_clipped.append(
              array_ops.identity(v * scale, name="%s_%d" % (name, i)))

    list_clipped = [
        ops.IndexedSlices(c_v, t.indices, t.dense_shape)
        if isinstance(t, ops.IndexedSlices)
        else c_v
        for (c_v, t) in zip(values_clipped, t_list)]

  return list_clipped, use_norm


@deprecation.deprecated(
    date=None,
    instructions="clip_by_average_norm is deprecated in TensorFlow 2.0. Please "
    "use clip_by_norm(t, clip_norm * tf.cast(tf.size(t), tf.float32), name) "
    "instead.")
@tf_export(v1=["clip_by_average_norm"])
def clip_by_average_norm(t, clip_norm, name=None):
  """Clips tensor values to a maximum average L2-norm.

  Given a tensor `t`, and a maximum clip value `clip_norm`, this operation
  normalizes `t` so that its average L2-norm is less than or equal to
  `clip_norm`. Specifically, if the average L2-norm is already less than or
  equal to `clip_norm`, then `t` is not modified. If the average L2-norm is
  greater than `clip_norm`, then this operation returns a tensor of the same
  type and shape as `t` with its values set to:

  `t * clip_norm / l2norm_avg(t)`

  In this case, the average L2-norm of the output tensor is `clip_norm`.

  This operation is typically used to clip gradients before applying them with
  an optimizer.

  Args:
    t: A `Tensor`.
    clip_norm: A 0-D (scalar) `Tensor` > 0. A maximum clipping value.
    name: A name for the operation (optional).

  Returns:
    A clipped `Tensor`.
  """
  with ops.name_scope(name, "clip_by_average_norm", [t, clip_norm]) as name:
    t = ops.convert_to_tensor(t, name="t")

    # Calculate L2-norm per element, clip elements by ratio of clip_norm to
    # L2-norm per element
    n_element = math_ops.cast(array_ops.size(t), dtypes.float32)
    l2norm_inv = math_ops.rsqrt(
        math_ops.reduce_sum(t * t, math_ops.range(array_ops.rank(t))))
    tclip = array_ops.identity(
        t * clip_norm * math_ops.minimum(
            l2norm_inv * n_element, constant_op.constant(1.0) / clip_norm),
        name=name)

  return tclip<|MERGE_RESOLUTION|>--- conflicted
+++ resolved
@@ -263,15 +263,11 @@
 
   Raises:
     TypeError: If `t_list` is not a sequence.
-<<<<<<< HEAD
-    InvalidArgumentError: If global norm is not finite.
 
   References:
     On the difficulty of training Recurrent Neural Networks:
       [Pascanu et al., 2012](http://proceedings.mlr.press/v28/pascanu13.html)
       ([pdf](http://proceedings.mlr.press/v28/pascanu13.pdf))
-=======
->>>>>>> 7fdccd5c
   """
   if (not isinstance(t_list, collections.Sequence)
       or isinstance(t_list, six.string_types)):
