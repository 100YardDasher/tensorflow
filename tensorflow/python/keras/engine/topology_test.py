--- conflicted
+++ resolved
@@ -42,38 +42,7 @@
 
 class TopologyConstructionTest(test.TestCase):
 
-<<<<<<< HEAD
-  def test_add_variable_supports_TensorShape(self):
-
-    class MyLayer(keras.layers.Layer):
-
-      def build(self, input_shape):
-        self.a = self.add_variable(
-            'a',
-            tensor_shape.TensorShape([1, 2]),
-            'float32')
-        self.b = self.add_variable(
-            'b',
-            tensor_shape.TensorShape([1, 4]),
-            'int32')
-        self.built = True
-
-      def call(self, inputs):
-        return inputs
-
-    x1 = input_layer_lib.Input(shape=(1,))
-    # Github issue #21838:
-    # Won't raise exception here when constructing.
-    layer = MyLayer()
-    _ = layer.apply(x1)
-    self.assertEqual(layer.a.get_shape(),
-                     tensor_shape.TensorShape([1, 2]))
-    self.assertEqual(layer.b.get_shape(),
-                     tensor_shape.TensorShape([1, 4]))
-
-=======
   @test_util.run_deprecated_v1
->>>>>>> eb376a3d
   def test_get_updates(self):
 
     class MyLayer(keras.layers.Layer):
