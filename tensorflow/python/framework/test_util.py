# Copyright 2015 The TensorFlow Authors. All Rights Reserved.
#
# Licensed under the Apache License, Version 2.0 (the "License");
# you may not use this file except in compliance with the License.
# You may obtain a copy of the License at
#
#     http://www.apache.org/licenses/LICENSE-2.0
#
# Unless required by applicable law or agreed to in writing, software
# distributed under the License is distributed on an "AS IS" BASIS,
# WITHOUT WARRANTIES OR CONDITIONS OF ANY KIND, either express or implied.
# See the License for the specific language governing permissions and
# limitations under the License.
# ==============================================================================

# pylint: disable=invalid-name
"""Test utils for tensorflow."""
from __future__ import absolute_import
from __future__ import division
from __future__ import print_function

import contextlib
import gc
import math
import random
import re
import tempfile
import threading

import numpy as np
import six

_portpicker_import_error = None
try:
  import portpicker  # pylint: disable=g-import-not-at-top
except ImportError as _error:
  _portpicker_import_error = _error
  portpicker = None

# pylint: disable=g-import-not-at-top
from google.protobuf import descriptor_pool
from google.protobuf import text_format

from tensorflow.core.framework import graph_pb2
from tensorflow.core.protobuf import config_pb2
from tensorflow.core.protobuf import rewriter_config_pb2
from tensorflow.python import pywrap_tensorflow
from tensorflow.python.client import device_lib
from tensorflow.python.client import session
from tensorflow.python.eager import context
from tensorflow.python.eager import tape
from tensorflow.python.framework import device as pydev
from tensorflow.python.framework import errors
from tensorflow.python.framework import ops
from tensorflow.python.framework import random_seed
from tensorflow.python.framework import versions
from tensorflow.python.ops import array_ops
from tensorflow.python.ops import resource_variable_ops
from tensorflow.python.platform import googletest
from tensorflow.python.platform import tf_logging as logging
from tensorflow.python.training import server_lib
from tensorflow.python.util import compat
from tensorflow.python.util.protobuf import compare


def gpu_device_name():
  """Returns the name of a GPU device if available or the empty string."""
  for x in device_lib.list_local_devices():
    if x.device_type == "GPU" or x.device_type == "SYCL":
      return compat.as_str(x.name)
  return ""


def assert_ops_in_graph(expected_ops, graph):
  """Assert all expected operations are found.

  Args:
    expected_ops: `dict<string, string>` of op name to op type.
    graph: Graph to check.
  Returns:
    `dict<string, node>` of node name to node.

  Raises:
    ValueError: If the expected ops are not present in the graph.
  """
  actual_ops = {}
  gd = graph.as_graph_def()
  for node in gd.node:
    if node.name in expected_ops:
      if expected_ops[node.name] != node.op:
        raise ValueError("Expected op for node %s is different. %s vs %s" %
                         (node.name, expected_ops[node.name], node.op))
      actual_ops[node.name] = node
  if set(expected_ops.keys()) != set(actual_ops.keys()):
    raise ValueError("Not all expected ops are present. Expected %s, found %s" %
                     (expected_ops.keys(), actual_ops.keys()))
  return actual_ops


def assert_equal_graph_def(actual, expected, checkpoint_v2=False):
  """Asserts that two `GraphDef`s are (mostly) the same.

  Compares two `GraphDef` protos for equality, ignoring versions and ordering of
  nodes, attrs, and control inputs.  Node names are used to match up nodes
  between the graphs, so the naming of nodes must be consistent.

  Args:
    actual: The `GraphDef` we have.
    expected: The `GraphDef` we expected.
    checkpoint_v2: boolean determining whether to ignore randomized attribute
        values that appear in V2 checkpoints.

  Raises:
    AssertionError: If the `GraphDef`s do not match.
    TypeError: If either argument is not a `GraphDef`.
  """
  if not isinstance(actual, graph_pb2.GraphDef):
    raise TypeError("Expected tf.GraphDef for actual, got %s" %
                    type(actual).__name__)
  if not isinstance(expected, graph_pb2.GraphDef):
    raise TypeError("Expected tf.GraphDef for expected, got %s" %
                    type(expected).__name__)

  if checkpoint_v2:
    _strip_checkpoint_v2_randomized(actual)
    _strip_checkpoint_v2_randomized(expected)

  diff = pywrap_tensorflow.EqualGraphDefWrapper(actual.SerializeToString(),
                                                expected.SerializeToString())
  if diff:
    raise AssertionError(compat.as_str(diff))


def assert_meta_graph_protos_equal(tester, a, b):
  """Compares MetaGraphDefs `a` and `b` in unit test class `tester`."""
  # Carefully check the collection_defs
  tester.assertEqual(set(a.collection_def), set(b.collection_def))
  collection_keys = a.collection_def.keys()
  for k in collection_keys:
    a_value = a.collection_def[k]
    b_value = b.collection_def[k]
    proto_type = ops.get_collection_proto_type(k)
    if proto_type:
      a_proto = proto_type()
      b_proto = proto_type()
      # Number of entries in the collections is the same
      tester.assertEqual(len(a_value.bytes_list.value),
                         len(b_value.bytes_list.value))
      for (a_value_item, b_value_item) in zip(
          a_value.bytes_list.value,
          b_value.bytes_list.value):
        a_proto.ParseFromString(a_value_item)
        b_proto.ParseFromString(b_value_item)
        tester.assertProtoEquals(a_proto, b_proto)
    else:
      tester.assertEquals(a_value, b_value)
  # Compared the fields directly, remove their raw values from the
  # proto comparison below.
  a.ClearField("collection_def")
  b.ClearField("collection_def")
  tester.assertProtoEquals(a, b)


# Matches attributes named via _SHARDED_SUFFIX in
# tensorflow/python/training/saver.py
_SHARDED_SAVE_OP_PATTERN = "_temp_[0-9a-z]{32}/part"


def _strip_checkpoint_v2_randomized(graph_def):
  for node in graph_def.node:
    delete_keys = []
    for attr_key in node.attr:
      attr_tensor_value = node.attr[attr_key].tensor
      if attr_tensor_value and len(attr_tensor_value.string_val) == 1:
        attr_tensor_string_value = attr_tensor_value.string_val[0]
        if (attr_tensor_string_value and
            re.match(_SHARDED_SAVE_OP_PATTERN, attr_tensor_string_value)):
          delete_keys.append(attr_key)
    for attr_key in delete_keys:
      del node.attr[attr_key]


def IsGoogleCudaEnabled():
  return pywrap_tensorflow.IsGoogleCudaEnabled()


def CudaSupportsHalfMatMulAndConv():
  return pywrap_tensorflow.CudaSupportsHalfMatMulAndConv()


def NHWCToNCHW(input_tensor):
  """Converts the input from the NHWC format to NCHW.

  Args:
    input_tensor: a 4- or 5-D tensor, or an array representing shape

  Returns:
    converted tensor or shape array
  """
  # tensor dim -> new axis order
  new_axes = {
      4: [0, 3, 1, 2],
      5: [0, 4, 1, 2, 3]
  }
  if isinstance(input_tensor, ops.Tensor):
    ndims = input_tensor.shape.ndims
    return array_ops.transpose(input_tensor, new_axes[ndims])
  else:
    ndims = len(input_tensor)
    return [input_tensor[a] for a in new_axes[ndims]]


def NHWCToNCHW_VECT_C(input_shape_or_tensor):
  """Transforms the input from the NHWC layout to NCHW_VECT_C layout.

  Note: Does not include quantization or type conversion steps, which should
  be applied afterwards.

  Args:
    input_shape_or_tensor: a 4- or 5-D tensor, or an array representing shape

  Returns:
    tensor or shape array transformed into NCHW_VECT_C

  Raises:
    ValueError: if last dimension of `input_shape_or_tensor` is not evenly
        divisible by 4.
  """
  permutations = {5: [0, 3, 1, 2, 4], 6: [0, 4, 1, 2, 3, 5]}
  is_tensor = isinstance(input_shape_or_tensor, ops.Tensor)
  temp_shape = (input_shape_or_tensor.shape.as_list()
                if is_tensor else input_shape_or_tensor)
  if temp_shape[-1] % 4 != 0:
    raise ValueError(
        "Last dimension of input must be evenly divisible by 4 to convert to "
        "NCHW_VECT_C.")
  temp_shape[-1] //= 4
  temp_shape.append(4)
  permutation = permutations[len(temp_shape)]
  if is_tensor:
    t = array_ops.reshape(input_shape_or_tensor, temp_shape)
    return array_ops.transpose(t, permutation)
  else:
    return [temp_shape[a] for a in permutation]


def NCHW_VECT_CToNHWC(input_shape_or_tensor):
  """Transforms the input from the NCHW_VECT_C layout to NHWC layout.

  Note: Does not include de-quantization or type conversion steps, which should
  be applied beforehand.

  Args:
    input_shape_or_tensor: a 5- or 6-D tensor, or an array representing shape

  Returns:
    tensor or shape array transformed into NHWC

  Raises:
    ValueError: if last dimension of `input_shape_or_tensor` is not 4.
  """
  permutations = {5: [0, 2, 3, 1, 4], 6: [0, 2, 3, 4, 1, 5]}
  is_tensor = isinstance(input_shape_or_tensor, ops.Tensor)
  input_shape = (input_shape_or_tensor.shape.as_list()
                 if is_tensor else input_shape_or_tensor)
  if input_shape[-1] != 4:
    raise ValueError("Last dimension of NCHW_VECT_C must be 4.")
  permutation = permutations[len(input_shape)]
  nhwc_shape = [input_shape[a] for a in permutation[:-1]]
  nhwc_shape[-1] *= input_shape[-1]
  if is_tensor:
    t = array_ops.transpose(input_shape_or_tensor, permutation)
    return array_ops.reshape(t, nhwc_shape)
  else:
    return nhwc_shape


def NCHWToNHWC(input_tensor):
  """Converts the input from the NCHW format to NHWC.

  Args:
    input_tensor: a 4- or 5-D tensor, or an array representing shape

  Returns:
    converted tensor or shape array
  """
  # tensor dim -> new axis order
  new_axes = {
      4: [0, 2, 3, 1],
      5: [0, 2, 3, 4, 1]
  }
  if isinstance(input_tensor, ops.Tensor):
    ndims = input_tensor.shape.ndims
    return array_ops.transpose(input_tensor, new_axes[ndims])
  else:
    ndims = len(input_tensor)
    return [input_tensor[a] for a in new_axes[ndims]]


# TODO(skyewm): remove this eventually
# pylint: disable=protected-access
def _use_c_api_wrapper(fn, use_c_api, *args, **kwargs):
  prev_value = ops._USE_C_API
  ops._USE_C_API = use_c_api
  try:
    with ops.Graph().as_default():
      fn(*args, **kwargs)
  finally:
    ops._USE_C_API = prev_value
# pylint: disable=protected-access


def c_api_and_cuda_enabled():
  return ops._USE_C_API and IsGoogleCudaEnabled()


def skip_if(condition):
  """Skips the decorated function if condition is or evaluates to True.

  Args:
    condition: Either an expression that can be used in "if not condition"
               statement, or a callable whose result should be a boolean.
  Returns:
    The wrapped function
  """
  def real_skip_if(fn):
    def wrapper(*args, **kwargs):
      if callable(condition):
        skip = condition()
      else:
        skip = condition
      if not skip:
        fn(*args, **kwargs)
    return wrapper
  return real_skip_if


# TODO(skyewm): remove this eventually
def disable_c_api(fn):
  """Decorator for disabling the C API on a test.

  Note this disables the C API after running the test class's setup/teardown
  methods.

  Args:
    fn: the function to be wrapped

  Returns:
    The wrapped function
  """
  def wrapper(*args, **kwargs):
    _use_c_api_wrapper(fn, False, *args, **kwargs)
  return wrapper


# TODO(skyewm): remove this eventually
def enable_c_api(fn):
  """Decorator for enabling the C API on a test.

  Note this enables the C API after running the test class's setup/teardown
  methods.

  Args:
    fn: the function to be wrapped

  Returns:
    The wrapped function
  """
  def wrapper(*args, **kwargs):
    _use_c_api_wrapper(fn, True, *args, **kwargs)
  return wrapper


# This decorator is a hacky way to run all the test methods in a decorated
# class with and without C API enabled.
# TODO(iga): Remove this and its uses once we switch to using C API by default.
def with_c_api(cls):
  """Adds methods that call original methods but with C API enabled.

  Note this enables the C API in new methods after running the test class's
  setup method. This can be a problem if some objects are created in it
  before the C API is enabled.

  Args:
    cls: class to decorate

  Returns:
    cls with new test methods added
  """
  for name, value in cls.__dict__.copy().items():
    if callable(value) and name.startswith("test"):
      setattr(cls, name + "WithCApi", enable_c_api(value))
  return cls


class IsolateTest(object):
  """A context manager which isolates resources in its block.

  Provides an Eager-agnostic abstraction for preventing the sharing of
  variables and other resources.

  In graph mode, resource handle ops are only executed in a particular Session,
  isolating them from resources with the same name in other Graphs. In Eager,
  separate Sessions do not exist, so resources (particularly ResourceVariables)
  would be shared implicitly if a resource of the same name were created
  anywhere in a Python process. Multiple handles to the same resource would
  cause several issues, and so this type of sharing will raise an exception.

  Using resources with the same name in a single Python process may be useful
  (especially for unit tests), so this context manager provides an abstraction
  for isolating resources. Using a resource created in one Isolation environment
  in another is an error.

  Example usage in Eager mode:

  ```python
  import tensorflow as tf
  # Import subject to change
  from tensorflow.contrib.eager.python import tfe

  tfe.enable_eager_execution()

  for hyperparameter in [1, 2, 3]:
    with tfe.IsolateTest():
      v = tfe.Variable(name="v", initial_value=hyperparameter)
      # train model, test results ...
  ```

  IsolateTest is currently exposed through contrib.eager, but it creates a new
  default Graph and provides equivalent safety in graph mode.
  """

  def __init__(self):
    if context.in_eager_mode() and tape.could_possibly_record():
      raise ValueError("Cannot isolate Eager execution with an active tape.")
    # In Eager, Graphs set a container which isolates resources, and maintain a
    # VariableStore which caches ResourceVariable objects created through
    # get_variable. So setting the default Graph has the side effect of
    # isolating Eager resources.
    with context.eager_mode():
      # Create the graph in Eager mode, as this provides stricter semantics
      # (i.e. has a unique container prefix). This prevents implicit sharing
      # when a Graph-mode graph is created and then Eager mode is enabled (an
      # error through enable_eager_execution, but common with context managers
      # in unit tests).
      self._graph_as_default_context_manager = ops.Graph().as_default()

  def __enter__(self):
    self._graph_as_default_context_manager.__enter__()

  def __exit__(self, type_arg, value_arg, traceback_arg):
    return self._graph_as_default_context_manager.__exit__(
        type_arg, value_arg, traceback_arg)


def assert_no_garbage_created(f):
  """Test method decorator to assert that no garbage has been created.

  Note that this decorator sets DEBUG_SAVEALL, which in some Python interpreters
  cannot be un-set (i.e. will disable garbage collection for any other unit
  tests in the same file/shard).

  Args:
    f: The function to decorate.
  Returns:
    The decorated function.
  """

  def decorator(self, **kwargs):
    """Sets DEBUG_SAVEALL, runs the test, and checks for new garbage."""
    gc.disable()
    previous_debug_flags = gc.get_debug()
    gc.set_debug(gc.DEBUG_SAVEALL)
    gc.collect()
    previous_garbage = len(gc.garbage)
    f(self, **kwargs)
    gc.collect()
    # This will fail if any garbage has been created, typically because of a
    # reference cycle.
    self.assertEqual(previous_garbage, len(gc.garbage))
    # TODO(allenl): Figure out why this debug flag reset doesn't work. It would
    # be nice to be able to decorate arbitrary tests in a large test suite and
    # not hold on to every object in other tests.
    gc.set_debug(previous_debug_flags)
    gc.enable()
  return decorator


def run_in_graph_and_eager_modes(
    __unused__=None, graph=None, config=None,
    use_gpu=False, force_gpu=False,
    reset_test=True, assert_no_eager_garbage=False):
  """Runs the test in both graph and eager modes.

  Args:
    __unused__: Prevents sliently skipping tests.
    graph: Optional graph to use during the returned session.
    config: An optional config_pb2.ConfigProto to use to configure the
      session.
    use_gpu: If True, attempt to run as many ops as possible on GPU.
    force_gpu: If True, pin all ops to `/device:GPU:0`.
    reset_test: If True, tearDown and SetUp the test case again.
    assert_no_eager_garbage: If True, sets DEBUG_SAVEALL on the garbage
      collector and asserts that no extra garbage has been created when running
      the test in eager mode. This will fail if there are reference cycles
      (e.g. a = []; a.append(a)). Off by default because some tests may create
      garbage for legitimate reasons (e.g. they define a class which inherits
      from `object`), and because DEBUG_SAVEALL is sticky in some Python
      interpreters (meaning that tests which rely on objects being collected
      elsewhere in the unit test file will not work).
  Returns:
    Returns a decorator that will run the decorated test function
        using both a graph and using eager execution.
  """

  assert not __unused__, "Add () after run_in_graph_and_eager_modes."

  def decorator(f):
    """Test method decorator."""
    def decorated(self, **kwargs):
      """Decorated the test method."""
      with context.graph_mode():
        with self.test_session(graph, config, use_gpu, force_gpu):
          f(self, **kwargs)

      if reset_test:
        # This decorator runs the wrapped test twice.
        # Reset the test environment between runs.
        self.tearDown()
        self.setUp()

      def run_eager_mode(self, **kwargs):
        if force_gpu:
          gpu_name = gpu_device_name()
          if not gpu_name:
            gpu_name = "/device:GPU:0"
          with context.device(gpu_name):
            f(self)
        elif use_gpu:
          # TODO(xpan): Support softplacement and gpu by default when available.
          f(self, **kwargs)
        else:
          with context.device("/device:CPU:0"):
            f(self, **kwargs)

      if assert_no_eager_garbage:
        run_eager_mode = assert_no_garbage_created(run_eager_mode)

      with context.eager_mode():
        with IsolateTest():
          run_eager_mode(self, **kwargs)

    return decorated
  return decorator


def is_gpu_available(cuda_only=False, min_cuda_compute_capability=None):
  """Returns whether TensorFlow can access a GPU.

  Args:
    cuda_only: limit the search to CUDA gpus.
    min_cuda_compute_capability: a (major,minor) pair that indicates the minimum
      CUDA compute capability required, or None if no requirement.

  Returns:
    True iff a gpu device of the requested kind is available.
  """

  def compute_capability_from_device_desc(device_desc):
    # TODO(jingyue): The device description generator has to be in sync with
    # this file. Another option is to put compute capability in
    # DeviceAttributes, but I avoided that to keep DeviceAttributes
    # target-independent. Reconsider this option when we have more things like
    # this to keep in sync.
    # LINT.IfChange
    match = re.search(r"compute capability: (\d+)\.(\d+)", device_desc)
    # LINT.ThenChange(//tensorflow/core/\
    #                 common_runtime/gpu/gpu_device.cc)
    if not match:
      return 0, 0
    return int(match.group(1)), int(match.group(2))

  for local_device in device_lib.list_local_devices():
    if local_device.device_type == "GPU":
      if (min_cuda_compute_capability is None or
          compute_capability_from_device_desc(local_device.physical_device_desc)
          >= min_cuda_compute_capability):
        return True
    if local_device.device_type == "SYCL" and not cuda_only:
      return True
  return False


@contextlib.contextmanager
def device(use_gpu):
  """Uses gpu when requested and available."""
  if use_gpu and is_gpu_available():
    dev = "/device:GPU:0"
  else:
    dev = "/device:CPU:0"
  with ops.device(dev):
    yield


class TensorFlowTestCase(googletest.TestCase):
  """Base class for tests that need to test TensorFlow.
  """

  def __init__(self, methodName="runTest"):  # pylint: disable=invalid-name
    super(TensorFlowTestCase, self).__init__(methodName)
    self._threads = []
    self._tempdir = None
    self._cached_session = None

  def setUp(self):
    self._ClearCachedSession()
    random.seed(random_seed.DEFAULT_GRAPH_SEED)
    np.random.seed(random_seed.DEFAULT_GRAPH_SEED)
    # Note: The following line is necessary because some test methods may error
    # out from within nested graph contexts (e.g., via assertRaises and
    # assertRaisesRegexp), which may leave ops._default_graph_stack non-empty
    # under certain versions of Python. That would cause
    # ops.reset_default_graph() to throw an exception if the stack were not
    # cleared first.
    ops._default_graph_stack.reset()  # pylint: disable=protected-access
    ops.reset_default_graph()
    random_seed.set_random_seed(random_seed.DEFAULT_GRAPH_SEED)

  def tearDown(self):
    for thread in self._threads:
      thread.check_termination()

    self._ClearCachedSession()

  def _ClearCachedSession(self):
    if self._cached_session is not None:
      self._cached_session.close()
      self._cached_session = None

  def get_temp_dir(self):
    """Returns a unique temporary directory for the test to use.

    If you call this method multiple times during in a test, it will return the
    same folder. However, across different runs the directories will be
    different. This will ensure that across different runs tests will not be
    able to pollute each others environment.
    If you need multiple unique directories within a single test, you should
    use tempfile.mkdtemp as follows:
      tempfile.mkdtemp(dir=self.get_temp_dir()):

    Returns:
      string, the path to the unique temporary directory created for this test.
    """
    if not self._tempdir:
      self._tempdir = tempfile.mkdtemp(dir=googletest.GetTempDir())
    return self._tempdir

  def _AssertProtoEquals(self, a, b):
    """Asserts that a and b are the same proto.

    Uses ProtoEq() first, as it returns correct results
    for floating point attributes, and then use assertProtoEqual()
    in case of failure as it provides good error messages.

    Args:
      a: a proto.
      b: another proto.
    """
    if not compare.ProtoEq(a, b):
      compare.assertProtoEqual(self, a, b, normalize_numbers=True)

  def assertProtoEquals(self, expected_message_maybe_ascii, message):
    """Asserts that message is same as parsed expected_message_ascii.

    Creates another prototype of message, reads the ascii message into it and
    then compares them using self._AssertProtoEqual().

    Args:
      expected_message_maybe_ascii: proto message in original or ascii form.
      message: the message to validate.
    """

    if isinstance(expected_message_maybe_ascii, type(message)):
      expected_message = expected_message_maybe_ascii
      self._AssertProtoEquals(expected_message, message)
    elif isinstance(expected_message_maybe_ascii, str):
      expected_message = type(message)()
      text_format.Merge(expected_message_maybe_ascii, expected_message,
                        descriptor_pool=descriptor_pool.Default())
      self._AssertProtoEquals(expected_message, message)
    else:
      assert False, ("Can't compare protos of type %s and %s" %
                     (type(expected_message_maybe_ascii), type(message)))

  def assertProtoEqualsVersion(
      self,
      expected,
      actual,
      producer=versions.GRAPH_DEF_VERSION,
      min_consumer=versions.GRAPH_DEF_VERSION_MIN_CONSUMER):
    expected = "versions { producer: %d min_consumer: %d };\n%s" % (
        producer, min_consumer, expected)
    self.assertProtoEquals(expected, actual)

  def assertStartsWith(self, actual, expected_start, msg=None):
    """Assert that actual.startswith(expected_start) is True.

    Args:
      actual: str
      expected_start: str
      msg: Optional message to report on failure.
    """
    if not actual.startswith(expected_start):
      fail_msg = "%r does not start with %r" % (actual, expected_start)
      fail_msg += " : %r" % (msg) if msg else ""
      self.fail(fail_msg)

  def _eval_helper(self, tensors):
    if isinstance(tensors, ops.EagerTensor):
      return tensors.numpy()
    if isinstance(tensors, resource_variable_ops.ResourceVariable):
      return tensors.read_value().numpy()

    if isinstance(tensors, tuple):
      return tuple([self._eval_helper(t) for t in tensors])
    elif isinstance(tensors, list):
      return [self._eval_helper(t) for t in tensors]
    elif isinstance(tensors, dict):
      assert not tensors, "Only support empty dict now."
      return dict()
    elif tensors is None:
      return None
    elif callable(tensors):
      return self._eval_helper(tensors())
    else:
      raise ValueError("Unsupported type %s." % type(tensors))

  def evaluate(self, tensors):
    """Evaluates tensors and returns numpy values.

    Args:
      tensors: A Tensor or a nested list/tuple of Tensors.

    Returns:
      tensors numpy values.
    """
    if context.in_eager_mode():
      return self._eval_helper(tensors)
    else:
      sess = ops.get_default_session()
      if sess is None:
        with self.test_session() as sess:
          return sess.run(tensors)
      else:
        return sess.run(tensors)

  # pylint: disable=g-doc-return-or-yield
  @contextlib.contextmanager
  def test_session(self,
                   graph=None,
                   config=None,
                   use_gpu=False,
                   force_gpu=False):
    """Returns a TensorFlow Session for use in executing tests.

    This method should be used for all functional tests.

    This method behaves different than session.Session: for performance reasons
    `test_session` will by default (if `graph` is None) reuse the same session
    across tests. This means you may want to either call the function
    `reset_default_graph()` before tests, or if creating an explicit new graph,
    pass it here (simply setting it with `as_default()` won't do it), which will
    trigger the creation of a new session.

    Use the `use_gpu` and `force_gpu` options to control where ops are run. If
    `force_gpu` is True, all ops are pinned to `/device:GPU:0`. Otherwise, if `use_gpu`
    is True, TensorFlow tries to run as many ops on the GPU as possible. If both
    `force_gpu and `use_gpu` are False, all ops are pinned to the CPU.

    Example:
    ```python
    class MyOperatorTest(test_util.TensorFlowTestCase):
      def testMyOperator(self):
        with self.test_session(use_gpu=True):
          valid_input = [1.0, 2.0, 3.0, 4.0, 5.0]
          result = MyOperator(valid_input).eval()
          self.assertEqual(result, [1.0, 2.0, 3.0, 5.0, 8.0]
          invalid_input = [-1.0, 2.0, 7.0]
          with self.assertRaisesOpError("negative input not supported"):
            MyOperator(invalid_input).eval()
    ```

    Args:
      graph: Optional graph to use during the returned session.
      config: An optional config_pb2.ConfigProto to use to configure the
        session.
      use_gpu: If True, attempt to run as many ops as possible on GPU.
      force_gpu: If True, pin all ops to `/device:GPU:0`.

    Returns:
      A Session object that should be used as a context manager to surround
      the graph building and execution code in a test case.
    """
    if self.id().endswith(".test_session"):
      self.skipTest("Not a test.")

    def prepare_config(config):
      """Returns a config for sessions.

      Args:
        config: An optional config_pb2.ConfigProto to use to configure the
          session.
      Returns:
        A config_pb2.ConfigProto object.
      """
      if config is None:
        config = config_pb2.ConfigProto()
        config.allow_soft_placement = not force_gpu
        config.gpu_options.per_process_gpu_memory_fraction = 0.3
      elif force_gpu and config.allow_soft_placement:
        config = config_pb2.ConfigProto().CopyFrom(config)
        config.allow_soft_placement = False
      # Don't perform optimizations for tests so we don't inadvertently run
      # gpu ops on cpu
      config.graph_options.optimizer_options.opt_level = -1
      config.graph_options.rewrite_options.constant_folding = (
          rewriter_config_pb2.RewriterConfig.OFF)
      config.graph_options.rewrite_options.arithmetic_optimization = (
          rewriter_config_pb2.RewriterConfig.OFF)
      return config

    if graph is None:
      if self._cached_session is None:
        self._cached_session = session.Session(
            graph=None, config=prepare_config(config))
      sess = self._cached_session
      with sess.graph.as_default(), sess.as_default():
        if force_gpu:
          # Use the name of an actual device if one is detected, or '/device:GPU:0'
          # otherwise
          gpu_name = gpu_device_name()
          if not gpu_name:
            gpu_name = "/device:GPU:0"
          with sess.graph.device(gpu_name):
            yield sess
        elif use_gpu:
          yield sess
        else:
          with sess.graph.device("/cpu:0"):
            yield sess
    else:
      with session.Session(graph=graph, config=prepare_config(config)) as sess:
        if force_gpu:
          # Use the name of an actual device if one is detected, or '/device:GPU:0'
          # otherwise
          gpu_name = gpu_device_name()
          if not gpu_name:
            gpu_name = "/device:GPU:0"
          with sess.graph.device(gpu_name):
            yield sess
        elif use_gpu:
          yield sess
        else:
          with sess.graph.device("/cpu:0"):
            yield sess

  # pylint: enable=g-doc-return-or-yield

  class _CheckedThread(object):
    """A wrapper class for Thread that asserts successful completion.

    This class should be created using the TensorFlowTestCase.checkedThread()
    method.
    """

    def __init__(self, testcase, target, args=None, kwargs=None):
      """Constructs a new instance of _CheckedThread.

      Args:
        testcase: The TensorFlowTestCase for which this thread is being created.
        target: A callable object representing the code to be executed in the
          thread.
        args: A tuple of positional arguments that will be passed to target.
        kwargs: A dictionary of keyword arguments that will be passed to target.
      """
      self._testcase = testcase
      self._target = target
      self._args = () if args is None else args
      self._kwargs = {} if kwargs is None else kwargs
      self._thread = threading.Thread(target=self._protected_run)
      self._exception = None

      self._is_thread_joined = False

    def _protected_run(self):
      """Target for the wrapper thread. Sets self._exception on failure."""
      try:
        self._target(*self._args, **self._kwargs)
      except Exception as e:  # pylint: disable=broad-except
        self._exception = e

    def start(self):
      """Starts the thread's activity.

      This must be called at most once per _CheckedThread object. It arranges
      for the object's target to be invoked in a separate thread of control.
      """
      self._thread.start()

    def join(self):
      """Blocks until the thread terminates.

      Raises:
        self._testcase.failureException: If the thread terminates with due to
          an exception.
      """
      self._is_thread_joined = True
      self._thread.join()
      if self._exception is not None:
        self._testcase.fail("Error in checkedThread: %s" % str(self._exception))

    def is_alive(self):
      """Returns whether the thread is alive.

      This method returns True just before the run() method starts
      until just after the run() method terminates.

      Returns:
        True if the thread is alive, otherwise False.
      """
      return self._thread.is_alive()

    def check_termination(self):
      """Returns whether the checked thread was properly used and did terminate.

      Every checked thread should be "join"ed after starting, and before the
      test tears down. If it is not joined, it is possible the thread will hang
      and cause flaky failures in tests.

      Raises:
        self._testcase.failureException: If check_termination was called before
        thread was joined.

        RuntimeError: If the thread is not terminated. This means thread was not
        joined with the main thread.
      """
      if self._is_thread_joined:
        if self.is_alive():
          raise RuntimeError(
              "Thread was not joined with main thread, and is still running "
              "when the test finished.")
      else:
        self._testcase.fail("A checked thread was not joined.")

  def checkedThread(self, target, args=None, kwargs=None):
    """Returns a Thread wrapper that asserts 'target' completes successfully.

    This method should be used to create all threads in test cases, as
    otherwise there is a risk that a thread will silently fail, and/or
    assertions made in the thread will not be respected.

    Args:
      target: A callable object to be executed in the thread.
      args: The argument tuple for the target invocation. Defaults to ().
      kwargs: A dictionary of keyword arguments for the target invocation.
        Defaults to {}.

    Returns:
      A wrapper for threading.Thread that supports start() and join() methods.
    """
    ret = TensorFlowTestCase._CheckedThread(self, target, args, kwargs)
    self._threads.append(ret)
    return ret

# pylint: enable=invalid-name

  def assertNear(self, f1, f2, err, msg=None):
    """Asserts that two floats are near each other.

    Checks that |f1 - f2| < err and asserts a test failure
    if not.

    Args:
      f1: A float value.
      f2: A float value.
      err: A float value.
      msg: An optional string message to append to the failure message.
    """
    # f1 == f2 is needed here as we might have: f1, f2 = inf, inf
<<<<<<< HEAD
    self.assertTrue(
        f1 == f2 or math.fabs(f1 - f2) <= err,
        "%f != %f +/- %f%s" % (f1, f2, err, " (%s)" % msg
                               if msg is not None else ""))
=======
    self.assertTrue(f1 == f2 or math.fabs(f1 - f2) <= err,
                    "%f != %f +/- %f%s" % (f1, f2, err, " (%s)" % msg
                                           if msg is not None else ""))
>>>>>>> c0b8a077

  def assertArrayNear(self, farray1, farray2, err):
    """Asserts that two float arrays are near each other.

    Checks that for all elements of farray1 and farray2
    |f1 - f2| < err.  Asserts a test failure if not.

    Args:
      farray1: a list of float values.
      farray2: a list of float values.
      err: a float value.
    """
    self.assertEqual(len(farray1), len(farray2))
    for f1, f2 in zip(farray1, farray2):
      self.assertNear(float(f1), float(f2), err)

  def _NDArrayNear(self, ndarray1, ndarray2, err):
    return np.linalg.norm(ndarray1 - ndarray2) < err

  def assertNDArrayNear(self, ndarray1, ndarray2, err):
    """Asserts that two numpy arrays have near values.

    Args:
      ndarray1: a numpy ndarray.
      ndarray2: a numpy ndarray.
      err: a float. The maximum absolute difference allowed.
    """
    self.assertTrue(self._NDArrayNear(ndarray1, ndarray2, err))

  def _GetNdArray(self, a):
    if not isinstance(a, np.ndarray):
      a = np.array(a)
    return a

  def _assertArrayLikeAllClose(self, a, b, rtol=1e-6, atol=1e-6, msg=None):
    a = self._GetNdArray(a)
    b = self._GetNdArray(b)
    self.assertEqual(a.shape, b.shape, "Shape mismatch: expected %s, got %s." %
                     (a.shape, b.shape))
    if not np.allclose(a, b, rtol=rtol, atol=atol):
      # Prints more details than np.testing.assert_allclose.
      #
      # NOTE: numpy.allclose (and numpy.testing.assert_allclose)
      # checks whether two arrays are element-wise equal within a
      # tolerance. The relative difference (rtol * abs(b)) and the
      # absolute difference atol are added together to compare against
      # the absolute difference between a and b.  Here, we want to
      # print out which elements violate such conditions.
      cond = np.logical_or(
          np.abs(a - b) > atol + rtol * np.abs(b), np.isnan(a) != np.isnan(b))
      if a.ndim:
        x = a[np.where(cond)]
        y = b[np.where(cond)]
        print("not close where = ", np.where(cond))
      else:
        # np.where is broken for scalars
        x, y = a, b
      print("not close lhs = ", x)
      print("not close rhs = ", y)
      print("not close dif = ", np.abs(x - y))
      print("not close tol = ", atol + rtol * np.abs(y))
      print("dtype = %s, shape = %s" % (a.dtype, a.shape))
      np.testing.assert_allclose(a, b, rtol=rtol, atol=atol, err_msg=msg)

  def assertAllClose(self, a, b, rtol=1e-6, atol=1e-6):
    """Asserts that two numpy arrays, or dicts of same, have near values.

    This does not support nested dicts.

    Args:
      a: The expected numpy ndarray (or anything can be converted to one), or
        dict of same. Must be a dict iff `b` is a dict.
      b: The actual numpy ndarray (or anything can be converted to one), or
        dict of same. Must be a dict iff `a` is a dict.
      rtol: relative tolerance.
      atol: absolute tolerance.

    Raises:
      ValueError: if only one of `a` and `b` is a dict.
    """
    is_a_dict = isinstance(a, dict)
    if is_a_dict != isinstance(b, dict):
      raise ValueError("Can't compare dict to non-dict, %s vs %s." % (a, b))
    if is_a_dict:
      self.assertItemsEqual(
          a.keys(), b.keys(),
          msg="mismatched keys, expected %s, got %s" % (a.keys(), b.keys()))
      for k in a:
        self._assertArrayLikeAllClose(
            a[k], b[k], rtol=rtol, atol=atol,
            msg="%s: expected %s, got %s." % (k, a, b))
    else:
      self._assertArrayLikeAllClose(a, b, rtol=rtol, atol=atol)

  def assertAllCloseAccordingToType(self,
                                    a,
                                    b,
                                    rtol=1e-6,
                                    atol=1e-6,
                                    float_rtol=1e-6,
                                    float_atol=1e-6,
                                    half_rtol=1e-3,
                                    half_atol=1e-3):
    """Like assertAllClose, but also suitable for comparing fp16 arrays.

    In particular, the tolerance is reduced to 1e-3 if at least
    one of the arguments is of type float16.

    Args:
      a: the expected numpy ndarray or anything can be converted to one.
      b: the actual numpy ndarray or anything can be converted to one.
      rtol: relative tolerance.
      atol: absolute tolerance.
      float_rtol: relative tolerance for float32.
      float_atol: absolute tolerance for float32.
      half_rtol: relative tolerance for float16.
      half_atol: absolute tolerance for float16.
    """
    a = self._GetNdArray(a)
    b = self._GetNdArray(b)
    if (a.dtype == np.float32 or b.dtype == np.float32 or
        a.dtype == np.complex64 or b.dtype == np.complex64):
      rtol = max(rtol, float_rtol)
      atol = max(atol, float_atol)
    if a.dtype == np.float16 or b.dtype == np.float16:
      rtol = max(rtol, half_rtol)
      atol = max(atol, half_atol)

    self.assertAllClose(a, b, rtol=rtol, atol=atol)

  def assertAllEqual(self, a, b):
    """Asserts that two numpy arrays have the same values.

    Args:
      a: the expected numpy ndarray or anything can be converted to one.
      b: the actual numpy ndarray or anything can be converted to one.
    """
    a = self._GetNdArray(a)
    b = self._GetNdArray(b)
    self.assertEqual(a.shape, b.shape, "Shape mismatch: expected %s, got %s." %
                     (a.shape, b.shape))
    same = (a == b)

    if a.dtype == np.float32 or a.dtype == np.float64:
      same = np.logical_or(same, np.logical_and(np.isnan(a), np.isnan(b)))
    if not np.all(same):
      # Prints more details than np.testing.assert_array_equal.
      diff = np.logical_not(same)
      if a.ndim:
        x = a[np.where(diff)]
        y = b[np.where(diff)]
        print("not equal where = ", np.where(diff))
      else:
        # np.where is broken for scalars
        x, y = a, b
      print("not equal lhs = ", x)
      print("not equal rhs = ", y)
      np.testing.assert_array_equal(a, b)

  # pylint: disable=g-doc-return-or-yield
  @contextlib.contextmanager
  def assertRaisesWithPredicateMatch(self, exception_type,
                                     expected_err_re_or_predicate):
    """Returns a context manager to enclose code expected to raise an exception.

    If the exception is an OpError, the op stack is also included in the message
    predicate search.

    Args:
      exception_type: The expected type of exception that should be raised.
      expected_err_re_or_predicate: If this is callable, it should be a function
        of one argument that inspects the passed-in exception and
        returns True (success) or False (please fail the test). Otherwise, the
        error message is expected to match this regular expression partially.

    Returns:
      A context manager to surround code that is expected to raise an
      exception.
    """
    if callable(expected_err_re_or_predicate):
      predicate = expected_err_re_or_predicate
    else:

      def predicate(e):
        err_str = e.message if isinstance(e, errors.OpError) else str(e)
        op = e.op if isinstance(e, errors.OpError) else None
        while op is not None:
          err_str += "\nCaused by: " + op.name
          op = op._original_op  # pylint: disable=protected-access
        logging.info("Searching within error strings: '%s' within '%s'",
                     expected_err_re_or_predicate, err_str)
        return re.search(expected_err_re_or_predicate, err_str)

    try:
      yield
      self.fail(exception_type.__name__ + " not raised")
    except Exception as e:  # pylint: disable=broad-except
      if not isinstance(e, exception_type) or not predicate(e):
        raise AssertionError("Exception of type %s: %s" % (str(type(e)),
                                                           str(e)))

  # pylint: enable=g-doc-return-or-yield

  def assertRaisesOpError(self, expected_err_re_or_predicate):
    return self.assertRaisesWithPredicateMatch(errors.OpError,
                                               expected_err_re_or_predicate)

  def assertShapeEqual(self, np_array, tf_tensor):
    """Asserts that a Numpy ndarray and a TensorFlow tensor have the same shape.

    Args:
      np_array: A Numpy ndarray or Numpy scalar.
      tf_tensor: A Tensor.

    Raises:
      TypeError: If the arguments have the wrong type.
    """
    if not isinstance(np_array, (np.ndarray, np.generic)):
      raise TypeError("np_array must be a Numpy ndarray or Numpy scalar")
    if not isinstance(tf_tensor, ops.Tensor):
      raise TypeError("tf_tensor must be a Tensor")
    self.assertAllEqual(np_array.shape, tf_tensor.get_shape().as_list())

  def assertDeviceEqual(self, device1, device2):
    """Asserts that the two given devices are the same.

    Args:
      device1: A string device name or TensorFlow `DeviceSpec` object.
      device2: A string device name or TensorFlow `DeviceSpec` object.
    """
    device1 = pydev.canonical_name(device1)
    device2 = pydev.canonical_name(device2)
    self.assertEqual(device1, device2,
                     "Devices %s and %s are not equal" % (device1, device2))

  # Fix Python 3 compatibility issues
  if six.PY3:
    # pylint: disable=invalid-name

    # Silence a deprecation warning
    assertRaisesRegexp = googletest.TestCase.assertRaisesRegex

    # assertItemsEqual is assertCountEqual as of 3.2.
    assertItemsEqual = googletest.TestCase.assertCountEqual

    # pylint: enable=invalid-name


def create_local_cluster(num_workers, num_ps, protocol="grpc",
                         worker_config=None, ps_config=None):
  """Create and start local servers and return the associated `Server` objects.

  Example:
  ```python
  workers, _ = tf.test.create_local_cluster(num_workers=2, num_ps=2)

  worker_sessions = [tf.Session(w.target) for w in workers]

  with tf.device("/job:ps/task:0"):
    ...
  with tf.device("/job:ps/task:1"):
    ...
  with tf.device("/job:worker/task:0"):
    ...
  with tf.device("/job:worker/task:1"):
    ...

  worker_sessions[0].run(...)
  ```

  Args:
    num_workers: Number of worker servers to start.
    num_ps: Number of PS servers to start.
    protocol: Communication protocol.  Allowed values are documented in
      the documentation of `tf.train.Server`.
    worker_config: (optional) ConfigProto to initialize workers. Can be used
      to instantiate multiple devices etc.
    ps_config: (optional) ConfigProto to initialize PS servers.

  Returns:
    A tuple `(worker_servers, ps_servers)`.  `worker_servers` is a list
    of `num_workers` objects of type `tf.train.Server` (all running locally);
    and `ps_servers` is a list of `num_ps` objects of similar type.

  Raises:
    ImportError: if portpicker module was not found at load time
  """
  if _portpicker_import_error:
    raise _portpicker_import_error  # pylint: disable=raising-bad-type
  worker_ports = [portpicker.pick_unused_port() for _ in range(num_workers)]
  ps_ports = [portpicker.pick_unused_port() for _ in range(num_ps)]
  cluster_dict = {
      "worker": ["localhost:%s" % port for port in worker_ports],
      "ps": ["localhost:%s" % port for port in ps_ports]
  }
  cs = server_lib.ClusterSpec(cluster_dict)

  workers = [
      server_lib.Server(
          cs, job_name="worker", protocol=protocol, task_index=ix,
          config=worker_config, start=True)
      for ix in range(num_workers)
  ]
  ps_servers = [
      server_lib.Server(
          cs, job_name="ps", protocol=protocol, task_index=ix,
          config=ps_config, start=True)
      for ix in range(num_ps)
  ]

  return workers, ps_servers<|MERGE_RESOLUTION|>--- conflicted
+++ resolved
@@ -987,16 +987,9 @@
       msg: An optional string message to append to the failure message.
     """
     # f1 == f2 is needed here as we might have: f1, f2 = inf, inf
-<<<<<<< HEAD
-    self.assertTrue(
-        f1 == f2 or math.fabs(f1 - f2) <= err,
-        "%f != %f +/- %f%s" % (f1, f2, err, " (%s)" % msg
-                               if msg is not None else ""))
-=======
     self.assertTrue(f1 == f2 or math.fabs(f1 - f2) <= err,
                     "%f != %f +/- %f%s" % (f1, f2, err, " (%s)" % msg
                                            if msg is not None else ""))
->>>>>>> c0b8a077
 
   def assertArrayNear(self, farray1, farray2, err):
     """Asserts that two float arrays are near each other.
